--- conflicted
+++ resolved
@@ -337,16 +337,12 @@
     );
 
     // Create a Datadog metrics sink to consume and emit internal + host metrics.
-<<<<<<< HEAD
-    let datadog_metrics = DatadogMetricsConfig::from_api_key(api_key.clone());
-=======
     let datadog_metrics = DatadogMetricsConfig::enterprise(
         api_key,
         datadog.endpoint.clone(),
         datadog.site.clone(),
         datadog.region,
     );
->>>>>>> 3224b5d7
 
     config.sinks.insert(
         datadog_metrics_id,
