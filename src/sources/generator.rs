use crate::{
    config::{DataType, GlobalOptions, SourceConfig, SourceDescription},
    event::Event,
    internal_events::GeneratorEventProcessed,
    shutdown::ShutdownSignal,
    sources::util::fake::{apache_common_log_line, apache_error_log_line, syslog_5424_log_line},
    Pipeline,
};
use futures::{stream::StreamExt, SinkExt};
use rand::seq::SliceRandom;
use serde::{Deserialize, Serialize};
use snafu::Snafu;
use std::task::Poll;
use tokio::time::{interval, Duration};

#[derive(Clone, Debug, Default, Deserialize, Serialize)]
pub struct GeneratorConfig {
    #[serde(alias = "batch_interval")]
    interval: Option<f64>,
    #[serde(default = "usize::max_value")]
    count: usize,
    #[serde(flatten)]
    format: OutputFormat,
}

#[derive(Debug, PartialEq, Snafu)]
pub enum GeneratorConfigError {
    #[snafu(display("A non-empty list of lines is required for the shuffle format"))]
    ShuffleGeneratorItemsEmpty,
}

#[derive(Clone, Debug, Derivative, Deserialize, Serialize)]
#[derivative(Default)]
#[serde(tag = "format", rename_all = "snake_case")]
pub enum OutputFormat {
    #[derivative(Default)]
    Shuffle {
        #[serde(default)]
        sequence: bool,
        lines: Vec<String>,
    },
    ApacheCommon,
    ApacheError,
    #[serde(alias = "rfc5424")]
    Syslog,
}

impl OutputFormat {
    fn generate_event(&self, n: usize) -> Event {
        emit!(GeneratorEventProcessed);

        let line = match self {
            Self::Shuffle {
                sequence,
                ref lines,
            } => Self::shuffle_generate(*sequence, lines, n),
            Self::ApacheCommon => apache_common_log_line(),
            Self::ApacheError => apache_error_log_line(),
            Self::Syslog => syslog_5424_log_line(),
        };
        Event::from(line)
    }

    fn shuffle_generate(sequence: bool, lines: &[String], n: usize) -> String {
        // unwrap can be called here because lines cannot be empty
        let line = lines.choose(&mut rand::thread_rng()).unwrap();

        if sequence {
            format!("{} {}", n, line)
        } else {
            line.into()
        }
    }

    // Ensures that the lines list is non-empty if Shuffle is chosen
    pub(self) fn validate(&self) -> Result<(), GeneratorConfigError> {
        match self {
            Self::Shuffle { lines, .. } => {
                if lines.is_empty() {
                    Err(GeneratorConfigError::ShuffleGeneratorItemsEmpty)
                } else {
                    Ok(())
                }
            }
            _ => Ok(()),
        }
    }
}

impl GeneratorConfig {
    pub(self) fn generator(self, shutdown: ShutdownSignal, out: Pipeline) -> super::Source {
        Box::pin(self.inner(shutdown, out))
    }

    #[allow(dead_code)] // to make check-component-features pass
    pub fn repeat(lines: Vec<String>, count: usize, interval: Option<f64>) -> Self {
        Self {
            count,
            interval,
            format: OutputFormat::Shuffle {
                lines,
                sequence: false,
            },
        }
    }

    async fn inner(self, mut shutdown: ShutdownSignal, mut out: Pipeline) -> Result<(), ()> {
        let mut interval = self.interval.map(|i| interval(Duration::from_secs_f64(i)));

        for n in 0..self.count {
            if matches!(futures::poll!(&mut shutdown), Poll::Ready(_)) {
                break;
            }

            if let Some(interval) = &mut interval {
                interval.next().await;
            }

            let event = self.format.generate_event(n);

            out.send(event)
                .await
                .map_err(|_: crate::pipeline::ClosedError| {
                    error!(message = "Failed to forward events; downstream is closed.");
                })?;
        }

        Ok(())
    }
}

inventory::submit! {
    SourceDescription::new::<GeneratorConfig>("generator")
}

impl_generate_config_from_default!(GeneratorConfig);

#[async_trait::async_trait]
#[typetag::serde(name = "generator")]
impl SourceConfig for GeneratorConfig {
    async fn build(
        &self,
        _name: &str,
        _globals: &GlobalOptions,
        shutdown: ShutdownSignal,
        out: Pipeline,
    ) -> crate::Result<super::Source> {
        self.format.validate()?;
        Ok(self.clone().generator(shutdown, out))
    }

    fn output_type(&self) -> DataType {
        DataType::Log
    }

    fn source_type(&self) -> &'static str {
        "generator"
    }
}

<<<<<<< HEAD
impl GeneratorConfig {
    pub(self) fn generator(self, shutdown: ShutdownSignal, out: Pipeline) -> super::Source {
        Box::pin(self.inner(shutdown, out))
    }

    async fn inner(self, mut shutdown: ShutdownSignal, mut out: Pipeline) -> Result<(), ()> {
        let mut batch_interval = self
            .batch_interval
            .map(|i| interval(Duration::from_secs_f64(i)));
        let mut number: usize = 0;

        for _ in 0..self.count {
            if matches!(futures::poll!(&mut shutdown), Poll::Ready(_)) {
                break;
            }

            if let Some(batch_interval) = &mut batch_interval {
                batch_interval.next().await;
            }

            let events = self
                .lines
                .iter()
                .map(|line| {
                    emit!(GeneratorEventProcessed);

                    if self.sequence {
                        number += 1;
                        shared::log_event! {
                            crate::config::log_schema().message_key().clone() => format!("{} {}", number, line),
                            crate::config::log_schema().timestamp_key().clone() => chrono::Utc::now(),
                        }
                    } else {
                        shared::log_event! {
                            crate::config::log_schema().message_key().clone() => line.clone(),
                            crate::config::log_schema().timestamp_key().clone() => chrono::Utc::now(),
                        }
                    }
                })
                .map(Ok)
                .collect::<Vec<Result<Event, _>>>();

            out.send_all(&mut futures::stream::iter(events))
                .await
                .map_err(|_: crate::pipeline::ClosedError| {
                    error!(message = "Failed to forward events; downstream is closed.");
                })?;
        }
        Ok(())
    }
}

=======
>>>>>>> 507caed1
#[cfg(test)]
mod tests {
    use super::*;
    use crate::{config::log_schema, shutdown::ShutdownSignal, Pipeline};
    use std::time::{Duration, Instant};
    use tokio::sync::mpsc;

    #[test]
    fn generate_config() {
        crate::test_util::test_generate_config::<GeneratorConfig>();
    }

    async fn runit(config: &str) -> mpsc::Receiver<Event> {
        let (tx, rx) = Pipeline::new_test();
        let config: GeneratorConfig = toml::from_str(config).unwrap();
        config.generator(ShutdownSignal::noop(), tx).await.unwrap();
        rx
    }

    #[test]
    fn config_shuffle_lines_not_empty() {
        let empty_lines: Vec<String> = Vec::new();

        let errant_config = GeneratorConfig {
            format: OutputFormat::Shuffle {
                sequence: false,
                lines: empty_lines,
            },
            ..GeneratorConfig::default()
        };

        assert_eq!(
            errant_config.format.validate(),
            Err(GeneratorConfigError::ShuffleGeneratorItemsEmpty)
        );
    }

    #[tokio::test]
    async fn shuffle_generator_copies_lines() {
        let message_key = log_schema().message_key();
        let mut rx = runit(
            r#"format = "shuffle"
               lines = ["one", "two", "three", "four"]
               count = 5"#,
        )
        .await;

        let lines = &["one", "two", "three", "four"];

        for _ in 0..5 {
            let event = rx.try_recv().unwrap();
            let log = event.as_log();
<<<<<<< HEAD
            let message = log[message_key].to_string_lossy();
            assert_eq!(message, *line);
=======
            let message = log[&message_key].to_string_lossy();
            assert!(lines.contains(&&*message));
>>>>>>> 507caed1
        }

        assert_eq!(rx.try_recv(), Err(mpsc::error::TryRecvError::Closed));
    }

    #[tokio::test]
    async fn shuffle_generator_limits_count() {
        let mut rx = runit(
            r#"format = "shuffle"
               lines = ["one", "two"]
               count = 5"#,
        )
        .await;

        for _ in 0..5 {
            assert!(matches!(rx.try_recv(), Ok(_)));
        }
        assert_eq!(rx.try_recv(), Err(mpsc::error::TryRecvError::Closed));
    }

    #[tokio::test]
    async fn shuffle_generator_adds_sequence() {
        let message_key = log_schema().message_key();
        let mut rx = runit(
            r#"format = "shuffle"
               lines = ["one", "two"]
               sequence = true
               count = 5"#,
        )
        .await;

        for n in 0..5 {
            let event = rx.try_recv().unwrap();
            let log = event.as_log();
<<<<<<< HEAD
            let message = log[message_key].to_string_lossy();
            assert_eq!(message, *line);
=======
            let message = log[&message_key].to_string_lossy();
            assert!(message.starts_with(&n.to_string()));
>>>>>>> 507caed1
        }

        assert_eq!(rx.try_recv(), Err(mpsc::error::TryRecvError::Closed));
    }

    #[tokio::test]
    async fn shuffle_generator_obeys_interval() {
        let start = Instant::now();
        let mut rx = runit(
            r#"format = "shuffle"
               lines = ["one", "two"]
               count = 3
               interval = 1.0"#,
        )
        .await;

        for _ in 0..3 {
            assert!(matches!(rx.try_recv(), Ok(_)));
        }
        assert_eq!(rx.try_recv(), Err(mpsc::error::TryRecvError::Closed));

        let duration = start.elapsed();
        assert!(duration >= Duration::from_secs(2));
    }

    #[tokio::test]
    async fn apache_common_generates_output() {
        let mut rx = runit(
            r#"format = "apache_common"
            count = 5"#,
        )
        .await;

        for _ in 0..5 {
            assert!(matches!(rx.try_recv(), Ok(_)));
        }
        assert_eq!(rx.try_recv(), Err(mpsc::error::TryRecvError::Closed));
    }

    #[tokio::test]
    async fn apache_error_generates_output() {
        let mut rx = runit(
            r#"format = "apache_error"
            count = 5"#,
        )
        .await;

        for _ in 0..5 {
            assert!(matches!(rx.try_recv(), Ok(_)));
        }
        assert_eq!(rx.try_recv(), Err(mpsc::error::TryRecvError::Closed));
    }

    #[tokio::test]
    async fn syslog_generates_output() {
        let mut rx = runit(
            r#"format = "syslog"
            count = 5"#,
        )
        .await;

        for _ in 0..5 {
            assert!(matches!(rx.try_recv(), Ok(_)));
        }
        assert_eq!(rx.try_recv(), Err(mpsc::error::TryRecvError::Closed));
    }
}<|MERGE_RESOLUTION|>--- conflicted
+++ resolved
@@ -158,61 +158,6 @@
     }
 }
 
-<<<<<<< HEAD
-impl GeneratorConfig {
-    pub(self) fn generator(self, shutdown: ShutdownSignal, out: Pipeline) -> super::Source {
-        Box::pin(self.inner(shutdown, out))
-    }
-
-    async fn inner(self, mut shutdown: ShutdownSignal, mut out: Pipeline) -> Result<(), ()> {
-        let mut batch_interval = self
-            .batch_interval
-            .map(|i| interval(Duration::from_secs_f64(i)));
-        let mut number: usize = 0;
-
-        for _ in 0..self.count {
-            if matches!(futures::poll!(&mut shutdown), Poll::Ready(_)) {
-                break;
-            }
-
-            if let Some(batch_interval) = &mut batch_interval {
-                batch_interval.next().await;
-            }
-
-            let events = self
-                .lines
-                .iter()
-                .map(|line| {
-                    emit!(GeneratorEventProcessed);
-
-                    if self.sequence {
-                        number += 1;
-                        shared::log_event! {
-                            crate::config::log_schema().message_key().clone() => format!("{} {}", number, line),
-                            crate::config::log_schema().timestamp_key().clone() => chrono::Utc::now(),
-                        }
-                    } else {
-                        shared::log_event! {
-                            crate::config::log_schema().message_key().clone() => line.clone(),
-                            crate::config::log_schema().timestamp_key().clone() => chrono::Utc::now(),
-                        }
-                    }
-                })
-                .map(Ok)
-                .collect::<Vec<Result<Event, _>>>();
-
-            out.send_all(&mut futures::stream::iter(events))
-                .await
-                .map_err(|_: crate::pipeline::ClosedError| {
-                    error!(message = "Failed to forward events; downstream is closed.");
-                })?;
-        }
-        Ok(())
-    }
-}
-
-=======
->>>>>>> 507caed1
 #[cfg(test)]
 mod tests {
     use super::*;
@@ -265,13 +210,8 @@
         for _ in 0..5 {
             let event = rx.try_recv().unwrap();
             let log = event.as_log();
-<<<<<<< HEAD
             let message = log[message_key].to_string_lossy();
-            assert_eq!(message, *line);
-=======
-            let message = log[&message_key].to_string_lossy();
             assert!(lines.contains(&&*message));
->>>>>>> 507caed1
         }
 
         assert_eq!(rx.try_recv(), Err(mpsc::error::TryRecvError::Closed));
@@ -306,13 +246,8 @@
         for n in 0..5 {
             let event = rx.try_recv().unwrap();
             let log = event.as_log();
-<<<<<<< HEAD
             let message = log[message_key].to_string_lossy();
-            assert_eq!(message, *line);
-=======
-            let message = log[&message_key].to_string_lossy();
             assert!(message.starts_with(&n.to_string()));
->>>>>>> 507caed1
         }
 
         assert_eq!(rx.try_recv(), Err(mpsc::error::TryRecvError::Closed));
